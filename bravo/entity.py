--- conflicted
+++ resolved
@@ -1,19 +1,15 @@
 from math import pi, atan2
 from random import uniform
 
+from twisted.internet.task import LoopingCall
 from twisted.python import log
 
-<<<<<<< HEAD
 from bravo.inventory import Inventory
 from bravo.inventory.slots import ChestStorage, FurnaceStorage
-=======
+from bravo.location import Location
+from bravo.packets.beta import make_packet
 from bravo.utilities.coords import split_coords
 from bravo.utilities.geometry import gen_close_point
-from bravo.inventory import Equipment, ChestStorage
->>>>>>> 39f6b621
-from bravo.location import Location
-from bravo.packets.beta import make_packet
-from twisted.internet.task import LoopingCall
 
 class Entity(object):
     """
