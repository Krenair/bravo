--- conflicted
+++ resolved
@@ -1,15 +1,11 @@
+from copy import copy
 from functools import wraps
 from itertools import product
 import random
 import sys
 import weakref
-<<<<<<< HEAD
-
-from numpy import fromstring
-=======
-from copy import copy
+
 from numpy import fromstring, uint8
->>>>>>> 39f6b621
 
 from twisted.internet import reactor
 from twisted.internet.defer import (inlineCallbacks, maybeDeferred,
@@ -19,11 +15,7 @@
 
 from bravo.chunk import Chunk
 from bravo.config import configuration
-<<<<<<< HEAD
-from bravo.entity import Player, Furnace
-=======
-from bravo.entity import Player, Mob
->>>>>>> 39f6b621
+from bravo.entity import Player, Furnace, Mob
 from bravo.errors import ChunkNotLoaded, SerializerReadException
 from bravo.ibravo import ISerializer, ISerializerFactory
 from bravo.plugin import (retrieve_named_plugins, verify_plugin,
