--- conflicted
+++ resolved
@@ -138,11 +138,7 @@
         self.unregister_plugins()
 
         self.time_loop.stop()
-<<<<<<< HEAD
-        self.entity_loop.stop()
         self.furnace_manager.stop()
-=======
->>>>>>> 39f6b621
 
         # Write back current world time. This must be done before stopping the
         # world.
