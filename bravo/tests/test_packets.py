# vim: set fileencoding=utf8 :

from twisted.trial import unittest

from construct import Container
from construct import ArrayError, MappingError

import bravo.packets.beta
import bravo.packets.infini

class TestPacketDataStructures(unittest.TestCase):

    def test_named_packets_exist(self):
        for name, slot in bravo.packets.beta.packets_by_name.iteritems():
            self.assertTrue(slot in bravo.packets.beta.packets,
                    "%d is missing" % slot)

    def test_packet_names_exist(self):
        for slot in bravo.packets.beta.packets.iterkeys():
            self.assertTrue(slot in bravo.packets.beta.packets_by_name.values(),
                    "%d is missing" % slot)

    test_packet_names_exist.todo = "Missing a couple packet names still"

    def test_packet_names_match(self):
        for name, slot in bravo.packets.beta.packets_by_name.iteritems():
            self.assertEqual(name, bravo.packets.beta.packets[slot].name)

class TestPacketParsing(unittest.TestCase):

    def test_ping(self):
        packet = ""
        parsed = bravo.packets.beta.packets[0].parse(packet)
        self.assertTrue(parsed)

    def test_login_signed_seed(self):
        packet = """AAAACQAGAEMAbwByAGIAaQBu6SZCF/j8DlQA""".decode("base64")
        parsed = bravo.packets.beta.packets[1].parse(packet)
        self.assertEqual(parsed.protocol, 9)
        self.assertEqual(parsed.username, "Corbin")
        self.assertEqual(parsed.seed, -1646555943028388268)
        self.assertEqual(parsed.dimension, 0)

    def test_handshake(self):
        packet = "\x00\x01\x00a"
        parsed = bravo.packets.beta.packets[2].parse(packet)
        self.assertEqual(parsed.username, "a")

    def test_handshake_unicode(self):
        packet = "\x00\x01\x00\xa7"
        parsed = bravo.packets.beta.packets[2].parse(packet)
        self.assertEqual(parsed.username, u"§")

    def test_chat_color(self):
        packet = """
        ABMAPACnAGYATQByAFoAdQBuAHoApwBmAD4AIABBAGwAcgBpAHQAZQ==
        """.decode("base64")
        parsed = bravo.packets.beta.packets[3].parse(packet)
        self.assertEqual(parsed.message, u"<§fMrZunz§f> Alrite")

    def test_time(self):
        packet = "\x00\x00\x00\x00\x00\x00\x00\x2a"
        parsed = bravo.packets.beta.packets[4].parse(packet)
        self.assertEqual(parsed.timestamp, 42)

    def test_orientation(self):
        packet = "\x45\xc5\x66\x76\x42\x2d\xff\xfc\x01"
        parsed = bravo.packets.beta.packets[12].parse(packet)
        self.assertEqual(parsed.orientation.pitch, 43.49998474121094)
        self.assertEqual(parsed.orientation.rotation, 6316.8076171875)

    def test_location(self):
        packet = """
        P/AAAAAAAABAAAAAAAAAAEAIAAAAAAAAQBAAAAAAAABAoAAAQMAAAAE=
        """.decode("base64")
        parsed = bravo.packets.beta.packets[13].parse(packet)
        self.assertEqual(parsed.position.x, 1)
        self.assertEqual(parsed.position.y, 2)
        self.assertEqual(parsed.position.stance, 3)
        self.assertEqual(parsed.position.z, 4)
        self.assertEqual(parsed.orientation.rotation, 5)
        self.assertEqual(parsed.orientation.pitch, 6)
        self.assertEqual(parsed.grounded.grounded, 1)

    def test_digging(self):
        packet = "\x03\xff\xff\xff\xff\xff\xff\xff\xff\xff\x01"
        parsed = bravo.packets.beta.packets[14].parse(packet)
        self.assertEqual(parsed.state, "broken")
        self.assertEqual(parsed.x, -1)
        self.assertEqual(parsed.y, 255)
        self.assertEqual(parsed.z, -1)
        self.assertEqual(parsed.face, "+y")

    def test_build(self):
        packet = "\x00\x00\x00\x19@\x00\x00\x00@\x05\x00\x04@\x00\x12"
        parsed = bravo.packets.beta.packets[15].parse(packet)
        self.assertEqual(parsed.x, 25)
        self.assertEqual(parsed.y, 64)
        self.assertEqual(parsed.z, 64)
        self.assertEqual(parsed.face, "+x")
        self.assertEqual(parsed.primary, 4)
        self.assertEqual(parsed.count, 64)
        self.assertEqual(parsed.secondary, 18)

    def test_build_bad_face(self):
        packet = "\x00\x00\x00\x19@\x00\x00\x00@\x06\x00\x04@\x12"
        self.assertRaises(MappingError, bravo.packets.beta.packets[15].parse,
            packet)

    def test_animate(self):
        packet = "\x00\x00\x00\x03\x01"
        parsed = bravo.packets.beta.packets[18].parse(packet)
        self.assertEqual(parsed.eid, 3)
        self.assertEqual(parsed.animation, "arm")

    def test_animate_bad_animation(self):
        packet = "\x00\x00\x00\x03\x05"
        self.assertRaises(MappingError, bravo.packets.beta.packets[18].parse,
            packet)

    def test_mob(self):
        packet = "AAAPb1z///4wAAAH5v//9ZP3AAAEfw==".decode("base64")
        parsed = bravo.packets.beta.packets[24].parse(packet)
        self.assertEqual(parsed.eid, 3951)
        self.assertEqual(parsed.type, "cow")
        self.assertEqual(parsed.x, -464)
        self.assertEqual(parsed.y, 2022)
        self.assertEqual(parsed.z, -2669)
        self.assertEqual(parsed.yaw, -9)
        self.assertEqual(parsed.pitch, 0)
        # Not testing metadata; those tests are completely separate.

    def test_mob_pig(self):
        packet = "AAih/lr///YwAAAIYAAB/hCzAAAAEAB/".decode("base64")
<<<<<<< HEAD
        parsed = bravo.packets.packets[24].parse(packet)
        self.assertEqual(parsed.metadata, {0: ("byte", 0), 16: ("byte", 0)})
=======
        parsed = bravo.packets.beta.packets[24].parse(packet)
>>>>>>> 23b5188a

class TestPacketAssembly(unittest.TestCase):

    def test_ping(self):
        container = Container()
        assembled = bravo.packets.beta.packets[0].build(container)
        self.assertEqual(assembled, "")

    def test_login(self):
        container = Container(protocol=0, username="", seed=0,
            dimension=0)
        assembled = bravo.packets.beta.packets[1].build(container)
        self.assertEqual(assembled,
            "\x00\x00\x00\x00\x00\x00\x00\x00\x00\x00\x00\x00\x00\x00\x00")

    def test_time(self):
        container = Container(timestamp=42)
        assembled = bravo.packets.beta.packets[4].build(container)
        self.assertEqual(assembled, "\x00\x00\x00\x00\x00\x00\x00\x2a")

    def test_build(self):
        container = Container(x=25, y=64, z=64, face="+x", primary=4,
            secondary=18, count=64)
        assembled = bravo.packets.beta.packets[15].build(container)
        self.assertEqual(assembled,
            "\x00\x00\x00\x19@\x00\x00\x00@\x05\x00\x04@\x00\x12")

    def test_build_bad_face(self):
        container = Container(x=25, y=64, z=64, face="+q", id=4, count=64,
            damage=18)
        self.assertRaises(MappingError, bravo.packets.beta.packets[15].build,
            container)

class TestPacketHelpers(unittest.TestCase):

    def test_make_packet(self):
        packet = bravo.packets.beta.make_packet("ping")
        self.assertEqual(packet, "\x00")

    def test_alphastring(self):
        s = "Just a test"
        parser = bravo.packets.beta.AlphaString("test")
        self.assertEqual(parser.build(s),
            """AAsASgB1AHMAdAAgAGEAIAB0AGUAcwB0""".decode("base64"))

    def test_metadata_empty(self):
        s = "\x7f"
        self.assertRaises(ArrayError, bravo.packets.beta.metadata.parse, s)

    def test_metadata_value(self):
        s = "\x00\x04\x7f"
        parsed = bravo.packets.beta.metadata.parse(s)
        self.assertEqual(parsed[0].value, 4)

    def test_metadata_trailing(self):
        s = "\x00\x04\x7f\x7f"
        parsed = bravo.packets.beta.metadata.parse(s)
        self.assertEqual(len(parsed), 1)

    def test_metadata_build(self):
        d = {0: bravo.packets.beta.Metadata(type='byte', value=0)}
        built = bravo.packets.beta.metadata.build(d)
        self.assertEqual(built, "\x00\x00\x7f")

    def test_metadata_build_tuple(self):
        """
        Tuples can be used instead of the ``Metadata`` named tuple.
        """

        d = {0: ("byte", 0)}
        built = bravo.packets.beta.metadata.build(d)
        self.assertEqual(built, "\x00\x00\x7f")

class TestPacketIntegration(unittest.TestCase):

    def test_location_round_trip(self):
        """
        Test whether we are affected by an older Construct bug.
        """

        packet = """
        DUAaAAAAAAAAQFDPXCkAAABAUGeuFIAAAEAeAAAAAAAAAAAAAAAAAAAA
        """.decode("base64")

        header, payload = bravo.packets.beta.parse_packets(packet)[0][0]
        self.assertEqual(header, 13)
        self.assertEqual(payload.position.x, 6.5)
        self.assertEqual(payload.position.y, 67.24000000953674)
        self.assertEqual(payload.position.stance, 65.62000000476837)
        self.assertEqual(payload.position.z, 7.5)
        self.assertEqual(payload.orientation.rotation, 0.0)
        self.assertEqual(payload.orientation.pitch, 0.0)
        self.assertEqual(payload.grounded.grounded, 0)
        reconstructed = bravo.packets.beta.make_packet("location", payload)
        self.assertEqual(packet, reconstructed)

class TestInfiniPacketParsing(unittest.TestCase):

    def test_ping(self):
        raw = "\x00\x01\x00\x00\x00\x06\x00\x10\x00\x4d\x3c\x7d\x7c"
        parsed = bravo.packets.infini.infinipackets[0].parse(raw)
        self.assertEqual(parsed.header.identifier, 0x00)
        self.assertEqual(parsed.header.flags, 0x01)
        self.assertEqual(parsed.payload.uid, 16)
        self.assertEqual(parsed.payload.timestamp, 5061757)

    def test_disconnect(self):
        raw = "\xff\x00\x00\x00\x00\x19\x00\x17Invalid client version!"
        parsed = bravo.packets.infini.infinipackets[255].parse(raw)
        self.assertEqual(parsed.header.identifier, 0xff)
        self.assertEqual(parsed.payload.explanation,
            "Invalid client version!")

class TestInfiniPacketStream(unittest.TestCase):

    def test_ping_stream(self):
        raw = "\x00\x01\x00\x00\x00\x06\x00\x10\x00\x4d\x3c\x7d\x7c"
        packets, leftovers = bravo.packets.infini.parse_infinipackets(raw)<|MERGE_RESOLUTION|>--- conflicted
+++ resolved
@@ -132,12 +132,8 @@
 
     def test_mob_pig(self):
         packet = "AAih/lr///YwAAAIYAAB/hCzAAAAEAB/".decode("base64")
-<<<<<<< HEAD
-        parsed = bravo.packets.packets[24].parse(packet)
+        parsed = bravo.packets.beta.packets[24].parse(packet)
         self.assertEqual(parsed.metadata, {0: ("byte", 0), 16: ("byte", 0)})
-=======
-        parsed = bravo.packets.beta.packets[24].parse(packet)
->>>>>>> 23b5188a
 
 class TestPacketAssembly(unittest.TestCase):
 
